Manual for MultiBreak-SV

Software that identifies structural variants from next-generation paired end data, third-generation long read data, or data from a combination of sequencing platforms.

If you use MultiBreak-SV in your research, please cite:

A. Ritz, A. Bashir, S. Sindi, D. Hsu, I. Hajirasouliha, and B. J. Raphael. Characterization of Structural Variants with Single Molecule and Hybrid Sequencing Approaches, .

contact: Anna Ritz (annaritz@vt.edu)
contact: Ben Raphael (braphael@cs.brown.edu)

Beta Version 0.01
Version Date: December 2014

Table of Contents
#############################################################################
## I. Installation
## II. Pre-Processor Usage Instructions
##  (a). Input and Output Files
##  (b). Example Run
## III. MultiBreak-SV Usage Instructions
##  (a). Input Files
##  (b). Output Files
##  (c). Example Runs
<<<<<<< HEAD
## IV. Running MultiBreak-SV as Separate Subproblems
##  (a). generateIndependentSubproblems.pl Script
##  (b). Example Runs
=======
## IV. Additional Notes
>>>>>>> bd6cea6e
#############################################################################

## I. Installation ##########################################################

Dependencies: Tested in Linux.  

(i) Java (tested on version 1.7)
(ii) Perl (tested on version 1.7)
(iii) Python (tested on version 2.7), including the following modules:
 - optparse, sys, os, subprocess, bisect, re, numpy, pysam, cython
(iv) GASV to cluster discordant pairs (https://code.google.com/p/gasv/).  
Download and note the install location.

Installation Instructions:

(i) Obtain the most recent version of MultiBreak-SV:

	git clone https://github.com/raphael-group/multibreak-sv.git

(ii) Install the code. Run the following command

     	./install 

     This will compile the Java and will create the following executables:

     	bin/M5toMBSV.py: Preprocessing python script
    	bin/ExternalSort.jar: sorting jarfile used by M5toMBSV.py
        bin/MultiBreakSV.jar: MultiBreak-SV java jarfile

(iii) Add the the lib/ directory to your PATH and PYTHONPATH environment variables.
In your ~/.bashrc script, copy the two lines output by the install script.

export PATH=$PATH:path/to/lib/
export PYTHONPATH=$PYTHONPATH:path/to/lib/

Then run the ~/.bashrc script by typing 'source ~/.bashrc'.  Alternatively, 
you can simply execute the export commands within the terminal to set the
environment variables for a single session.

(iii) Troubleshooting:
 - Windows does not have an 'env.PATH' ant variable: this is renamed to 'env.Path'.  
This must be modified in the build.xml file.

#############################################################################
## II. Pre-Processor Usage Instructions
#############################################################################

bin/M5toMBSV.py processes a machineformat (.m5) BLASR file by executing a series
of steps.  Briefly, they include:
(1) IDENTIFYING CONCORDANT ALIGNMENTS
  - remove nearly-full (within 80%) alignments.
  - this step is rather aggressive, and appropriate for high-coverage and/or
  whole-genome analyses.
  - see the '--keepconcord' option to ignore this step.
(2) FORMATTING FILES
  - rename reads to a more readable naming scheme.
  - convert file from m5 to a more readable format.
(3) GETTING MULTI-BREAKPOINT MAPPINGS
  - "piece" together partial alignments to generate multi-breakpoint-mappings
(4) MAKING ESP FILE
  - From multi-breakpoint mappings, generate end-sequence pair (ESP) file
  - GASV uses this type of file.
(5) CALCULATING AND ADDING DELETED REGIONS FROM HMM
  - Use the HMM to refine deletion breakpionts in the original m5 file
  - Add these as candidate deletions to the ESP file
  - This step may take a while; if the HMM output file exists, it is
  not overwritten.
(6) SPLITTING ESP FILE
  - GASV requires an Lmin/Lmax, which changes depending on the fragment size.
  - "Bin" the ESPs into different Lmin/Lmax regions.
(7) WRITING ASSIGNMENT FILE
  - Write the assignment file of subreads. Input for MultiBreak-SV.
(8) MAKING EXPERIMENT FILE
  - Write the experiment file. Input for MultiBreak-SV.
(9) RUNNING GASV
  - Run GASV on the binned ESP files.  Clusters are input to MultiBreak-SV.
(10) SPLITTING CLUSTERS FILE FOR MBSV
  - Divides the gasv.in.clusters file into independent subproblems.  
  - Allows for easy parallelization.

To print the usage, type 'python bin/M5toMBSV.py -h'. You will see
the following. Note that both a path to gasv and an .m5 file are required.

Usage: M5toMBSV.py [options] <path-to-gasv> <file.m5>

	path-to-gasv: root directory of GASV installation, 
		e.g., <path-to-gasv>/gasv-read-only/. 
		Necessary because scripts/sortPR.bash and bin/GASV.jar
		are called in this script.
	file.m5: required pacbio alignment file (m5 format).

Options:
  -h, --help            show this help message and exit
  --prefix=PREFIX       String to prepend to all output files. Default =
                        "out".
  --binsize=BINSIZE     Size of bins for discordant pairs to run through GASV.
                        The larger the bin size, the larger the region of
                        uncertainty for the breakpoints (which may correspond
                        to alignment uncertainty).  Increasing this binsize
                        will merge clusters.  Default=200.
  --experiment=EXPERIMENT
                        experiment label. Default = "pacbio".
  --lambdad=LAMBDAD     lambda_d for MBSV (corresponds to sequence coverage).
                        Default = 3.0.
  --pseq=PSEQ           probability of an error from sequencing. Default =
                        0.15 (pacbio).
  --keepconcord         Consider multi-breakpoint-mappings from reads that
                        have some concordant alignment.  Warning: this
                        drastically increases the number of multi-breakpoint-
                        mappings, and is not advised for whole-genome
                        analysis.  Default=False.

II(a). Input Files and Output Files #########################################

The main input file is Preprocessor-example/infiles/venter-chr17.m5
 - This file is the first 25,000 lines of the simulated longread data from the Venter chromosome.
This file is very small for a run - typical files are a few Gb.  GitHub allows only 100Mb files.  As a result, the output contains too few multi-breakpoint-mappings to make any sense of it; this is simply used to test that the program is working correctly.

See https://github.com/PacificBiosciences/blasr/wiki/Blasr-Output-Format for information
about m5 and other BLASR formats.

There are many intermediate output files that are generated at various steps.  
They are roughly organized into subdirectories according to the preprocessing step.  
The main output files that are useful for MultiBreak-SV are located in *-MBSVinputs/:
 - assignments.txt: alignment qualities for each multi-breakpoint-mapping
 - experiments.txt: list of experiments (multiple lines if running MultiBreak-SV with 
multiple sequencing experiments)
 - cluster-subproblems/: The GASV clusters file split into independent subproblems. 
Each one can be run as a separate instance of MultiBreakSV.

II(b). Example Run  #########################################################

You must have downloaded GASV and have the local path to GASV.

python bin/M5toMBSV.py --prefix Preprocessor-example/outfiles/out \
       <path_to_GASV>/ lib/ \
       Preprocessor-example/infiles/venter-chr17.m5

The output for this run is in Preprocessor-example/compressed-outfiles/example-output-run.tgz.
 - Console output is in M5toMBSV.out within this directory.

#############################################################################
## III. MultiBreak-SV Usage Instructions ####################################
#############################################################################

MultiBreak-SV takes (i) GASV Clusters, (ii) multi-breakpoint-mapping
alignment qualities, and (iii) parameters for each sequencing platform
and runs a Markov Chain Monte Carlo (MCMC) algorithm that computes the
probability of selecting each multi-breakpoint-mapping given the GASV
clusters.

To print the usage, type 'java -jar bin/MultiBreakSV.jar'. You will see
the following:

MultiBreakSV.java: runs the MultiBreakSV method.

Usage: java -jar bin/MultiBreakSV.jar [ARGUMENTS] [OPTIONAL-ARGUMENTS]

  REQUIRED ARGUMENTS:
  --clusterfile STR	GASV clusters file (run with maximal clusters), 
                        or an "iterations" file output from M5toMBSV.py, 
                        corresponding to an independent set of clusters.

  --assignmentfile STR	File of fragment assignments (with header).
			Column-delimited file where each line denotes a
			single fragment alignment. Columns are
			  1.FragmentID: Unique ID for each sequenced fragment
			  2.DiscordantPairs: discordant pairs that indicate
			    this alignment (these are clustered by GASV)
			  3.NumErrors: number of errors in the alignment
			  4.BasesInAlignment: the number of bases in the
			    alignment (TargetEnd-TargetStart+1)
			  5.ExperimentLabel: name of experiment/platform/run.
			Note that the NumErrors and BasesInAlignment account
			for any concordantly-aligned pairs in the mapping
			(for fragments in particular). BasesInAlignment is the
			sum of the target lengths of the subalignments.

  --experimentfile STR	File of experiments/platforms/runs (with header).
			Column-delimited file where each line denotes a
			single experiment.  Columns are
			  1.ExperimentLabel: name of experiment/platform/run.
			  2.Pseq: sequence error probability (e.g. 0.15 for
			    PacBio, 0.01 for Illumina)
			  3.LambdaD: expected number of fragments to support
			    each SV (e.g. 3 for low-coverage PacBio)
			There are only multiple lines in this file if a hybrid
			experiment is run.

  --numiterations INT	Number of iterations

  --perr FLOAT		Probability that a fragment is unmapped
			(e.g. 0.001)

  OPTIONAL ARGUMENTS:
  --prefix STR		prefix to append to output files. Default is 'out'.

  --matchfile STR	File to initialize MCMC method to. The matchfile
			is a single column of all ESP alignments to be set.
			Default is none.

  --savespace		Does not write mcmc.txt and .samplingprobs files;
			Highly recommended for large problems and/or a large
			number of iterations. Default is false.

  --enumerate		Enumerates all possible combinations and explicitly
			computes each state.  Recommended only for problems
			with < 100states.  Default is false.

  --readclustersfirst	Reads clusters file first rather than
			assignmentsfile. Useful if jobs are split across clusters.
			Default is false.

III(a). Input Files #########################################################

GASV Clusters File (required):
 Clusters file output by GASV.  GASV must be run with no header and
 with "maximal cluster" mode; these are used to establish the cluster
 diagram for MultiBreakSV.  If there are connected components
 (GASV clusters with BP region -1), then they must be listed before
 the maximal clusters.  This file can be split and run in parallel if
 the experiment can be divided into subproblems.

Assignment File (required): 
 File of alignment qualities for all multi-breakpoint-mappings.  Each
 multi-breakpoint-mapping corresponds to a single fragment ID and a
 unique set of discordant pairs.  We count the number of errors (edit
 distance) and the number of bases in the alignments that comprise
 these discordant pairs for each multi-breakpoint-mapping.
 Additionally, we specify the type of experiment (sequencing platform,
 e.g.) to accomodate hybrid runs.  Columns are
	1.FragmentID:	 Unique ID for each sequenced fragment
	2.DiscordantPairs: discordant pairs that indicate
	  this alignment (these are clustered by GASV)
	3.NumErrors: number of errors in the alignment
	4.BasesInAlignment: the number of bases in the
	  alignment (TargetEnd-TargetStart+1)
	5.ExperimentLabel: name of experiment/platform/run.

Experiment File (required):
 File of hyperparameters for each experiment.  If all fragments come
 from a single sequencing experiment, then there is only one line in
 this file.  Columns are
	1.ExperimentLabel: name of experiment/platform/run.
	2.Pseq: sequence error probability (e.g. 0.15 for
	  PacBio, 0.01 for Illumina)
	3.LambdaD: expected number of fragments to support
	  each SV (e.g. 3 for low-coverage PacBio)
 Note that Perr is constant for all sequencing platforms, and so it is
 passed as an argument to MultiBreakSV.

Initial Mapping File (matchfile, optional):
 File of discordant pairs to set as the first mapping of the MCMC
 procedure; this is useful when you want to chain multiple samplings
 together by taking the last mapping from a previous run and
 initialize the next run with it.  This is simply a single-column file
 of discordant pair IDs.

III(b). Output Files #########################################################

FinalAssignment Files:
 These files denote the frequency of sampling each
 multi-breakpoint-mapping, including "none" (which is written as
 'error' in the file).  The columns are
 	 1. StrobeID: the fragment ID
	 2. AssignmentIndex: numerical representation of the
	  multi-breakpoint-mapping (-1 is always error)
	 3. AvgAssignment: Proportion of sampled mappings that contain
	   this multi-breakpoint-mapping
	 4. DiscordantPairs: The discordant pairs in the 
	   multi-breakpoint-mapping.
 There are two FinalAssignment files: the initial sampling
 (AvgAssignment is either 0 or 1) and the final sampling using a long
 burnin.

FinalBreakpoint Files:
 These files denote the frequency of sampling subsets of each cluster
 during the MCMC procedure.  The columns are
 	1. ClusterID: GASV Cluster ID
	2. NumIters: Number of iterations reported
	3-(kmax+3): The number of sampled mappings that contain the
 	  cluster with support i for 0 <= i <= kmax.
There are two FinalBreakpoint files: the initial sampling
 (NumIters=1) and the final sampling using a long burnin.

MCMC.txt File:
 This file reports, for every iteration in the MCMC procedure, the log
 probability, the number of breakpoints, and whether a move was made.
 The columns are
        1. Iteration
	2. Log Prob
	3. NumBreakpoints
	4. MadeMove?

SamplingProbs File:
 This file reports all of the mappings, their sampling probabilities,
 the log probability, and the assignment of all fragments.  The
 columns are
 	 1. SampledProb
	 2. LogProb
	 3: Fragment Assignment (by mapping index)

III(c). Example Runs ##########################################################

The example is from one of the 1000 Genomes simulated experiments.  To run MultiBreak-SV with a random initial mapping:

java -jar bin/MultiBreakSV.jar --clusterfile MultiBreak-SV-example/infiles/gasv.clusters \
     --assignmentfile MultiBreak-SV-example/infiles/assignments.txt \
     --experimentfile MultiBreak-SV-example/infiles/experiments.txt \
     --numiterations 10000 --perr 0.001 --prefix MultiBreak-SV-example/outfiles/multibreaksv-randinit 

To run MultiBreak-SV with a pre-specified initial mapping:

java -jar bin/MultiBreakSV.jar --clusterfile MultiBreak-SV-example/infiles/gasv.clusters \
     --assignmentfile MultiBreak-SV-example/infiles/assignments.txt \
     --experimentfile MultiBreak-SV-example/infiles/experiments.txt \
     --numiterations 10000 --perr 0.001 --prefix MultiBreak-SV-example/outfiles/multibreaksv-setinit \
     --matchfile MultiBreak-SV-example/infiles/initialset.txt
<<<<<<< HEAD

#############################################################################
## IV. Running MultiBreak-SV as Separate Subproblems ########################
#############################################################################

The structure of the GASV clusters in the pre-processing step allow for the
entire space to be divided into independent subproblems.  Briefly, all 
alignments for a particular multi-breakpoint-read must be considered at the
same time, and all clusters that contain these alignments must be considered.
As a result, any other multi-breakpoint-reads in those clusters are also 
considered at the same time.  In practice, there are many ``independent''
clusters, and only a few subproblems that are quite large (often in highly
repetitive regions).  When running MultiBreak-SV, you can change the number
of iterations according to the size of the subproblem.

IV(a). generateIndependentSubproblems.pl Script #############################

This perl script splits the clusters file into independent subproblems.  There
are three required arguments:
(1) clusters file (*.clusters)
(2) batch input file for GASV that lists all ESPs
(3) output directory

The output directory will be populated with clusters files.
Each file is annotated with the subset/iteration that the
subproblem was determined. 

IV(b). Example Runs #########################################################

To split the GASV clusters file from the example into independent subproblems,
first make the directory to store the new cluster files:

mkdir Preprocessor-example/outfiles/out-independentProbs/

Then run the perl script:

perl bin/generateIndependentSubproblems.pl \
     Preprocessor-example/outfiles/out-RunGASV/gasv.in.clusters \
     Preprocessor-example/outfiles/out-RunGASV/gasv.in \
     Preprocessor-example/outfiles/out-independentProbs/

This will generate 34 subsets, one for each cluster.  The example dataset is
trivial in this case - every cluster is independent.  However, larger datasets
will have indepdent clusters files with multiple lines.  

To run one of these subproblems with MultiBreak-SV, you simply replace
the --clusterfile with one of the subproblem names (be sure to also change
the --prefix as well).  You may use the same assignmentfile for each run.

It is faster for MultiBreak-SV to first read the clusters file, since
it is so small, and then only retain the multi-breakpoint-mappings that appear
in these clusters. To do this, also use the --readclustersfirst option.
=======
   
#############################################################################
IV. Additional Notes ########################################################
#############################################################################

A. Currently, the software is designed for human chromosomes; these are either numbered or labeled X or Y.  If you wish to run MultiBreak-SV with sequence data from another organism, you must first map the chromosome names to integers.

B. If you have paired-end data (e.g., Illumina) in the form of BAM files, you can convert the BAM files to endsequence pair (ESP) files (the inputs to GASV) using the BAM2GASV script provided with GASV.  You then must add these as inputs to GASV along with the multi-breakpoint-reads so clusters contain a mixture.   You will have to re-run steps (9) and (10) documented above:
(9) RUNNING GASV
  - Run GASV on the binned ESP files.  Clusters are input to MultiBreak-SV.
(10) SPLITTING CLUSTERS FILE FOR MBSV
  - Divides the gasv.in.clusters file into independent subproblems.  
  - Allows for easy parallelization.
When running GASV, you must modify the GASV input file to also consider the paired-end ESP file, along with the Lmin/Lmax output by BAM2GASV.  You will also have to modify the assignment file and the experiment file that are inputs to MultiBreak-SV.  
  - For every end-sequence pair, you must add a line to the assignment file.  Note that some of the alignment information may be missing from the paired-end sequencing (see C below).  
  - Add a single line to the experiment file with different probabilities for a sequencing error (e.g., 0.01) and lambda (e.g., 10).  

C. If you have BLASR alignments in BAM files, some information about the alignments (the location of mismatches, insertions and deletions) in the alignments will be missing.  All runs were conducted using m5 files, which contains this information.  We are working on a BAM2MBSV script that will convert BAM files, adding default values for missing information.
>>>>>>> bd6cea6e
<|MERGE_RESOLUTION|>--- conflicted
+++ resolved
@@ -22,13 +22,10 @@
 ##  (a). Input Files
 ##  (b). Output Files
 ##  (c). Example Runs
-<<<<<<< HEAD
 ## IV. Running MultiBreak-SV as Separate Subproblems
 ##  (a). generateIndependentSubproblems.pl Script
 ##  (b). Example Runs
-=======
-## IV. Additional Notes
->>>>>>> bd6cea6e
+## V. Additional Notes
 #############################################################################
 
 ## I. Installation ##########################################################
@@ -347,7 +344,6 @@
      --experimentfile MultiBreak-SV-example/infiles/experiments.txt \
      --numiterations 10000 --perr 0.001 --prefix MultiBreak-SV-example/outfiles/multibreaksv-setinit \
      --matchfile MultiBreak-SV-example/infiles/initialset.txt
-<<<<<<< HEAD
 
 #############################################################################
 ## IV. Running MultiBreak-SV as Separate Subproblems ########################
@@ -400,23 +396,42 @@
 It is faster for MultiBreak-SV to first read the clusters file, since
 it is so small, and then only retain the multi-breakpoint-mappings that appear
 in these clusters. To do this, also use the --readclustersfirst option.
-=======
    
 #############################################################################
 IV. Additional Notes ########################################################
 #############################################################################
 
-A. Currently, the software is designed for human chromosomes; these are either numbered or labeled X or Y.  If you wish to run MultiBreak-SV with sequence data from another organism, you must first map the chromosome names to integers.
-
-B. If you have paired-end data (e.g., Illumina) in the form of BAM files, you can convert the BAM files to endsequence pair (ESP) files (the inputs to GASV) using the BAM2GASV script provided with GASV.  You then must add these as inputs to GASV along with the multi-breakpoint-reads so clusters contain a mixture.   You will have to re-run steps (9) and (10) documented above:
+A. Currently, the software is designed for human chromosomes; these
+are either numbered or labeled X or Y.  If you wish to run
+MultiBreak-SV with sequence data from another organism, you must first
+map the chromosome names to integers.
+
+B. If you have paired-end data (e.g., Illumina) in the form of BAM
+files, you can convert the BAM files to endsequence pair (ESP) files
+(the inputs to GASV) using the BAM2GASV script provided with GASV.
+You then must add these as inputs to GASV along with the
+multi-breakpoint-reads so clusters contain a mixture.  You will have
+to re-run steps (9) and (10) documented above:
 (9) RUNNING GASV
   - Run GASV on the binned ESP files.  Clusters are input to MultiBreak-SV.
 (10) SPLITTING CLUSTERS FILE FOR MBSV
   - Divides the gasv.in.clusters file into independent subproblems.  
   - Allows for easy parallelization.
-When running GASV, you must modify the GASV input file to also consider the paired-end ESP file, along with the Lmin/Lmax output by BAM2GASV.  You will also have to modify the assignment file and the experiment file that are inputs to MultiBreak-SV.  
-  - For every end-sequence pair, you must add a line to the assignment file.  Note that some of the alignment information may be missing from the paired-end sequencing (see C below).  
-  - Add a single line to the experiment file with different probabilities for a sequencing error (e.g., 0.01) and lambda (e.g., 10).  
-
-C. If you have BLASR alignments in BAM files, some information about the alignments (the location of mismatches, insertions and deletions) in the alignments will be missing.  All runs were conducted using m5 files, which contains this information.  We are working on a BAM2MBSV script that will convert BAM files, adding default values for missing information.
->>>>>>> bd6cea6e
+
+When running GASV, you must modify the GASV input file to also
+consider the paired-end ESP file, along with the Lmin/Lmax output by
+BAM2GASV.  You will also have to modify the assignment file and the
+experiment file that are inputs to MultiBreak-SV.
+  - For every end-sequence pair, you must add a line to the assignment
+    file.  Note that some of the alignment information may be missing
+    from the paired-end sequencing (see C below).
+  - Add a single line to the experiment file with different
+    probabilities for a sequencing error (e.g., 0.01) and lambda
+    (e.g., 10).
+
+C. If you have BLASR alignments in BAM files, some information about
+the alignments (the location of mismatches, insertions and deletions)
+in the alignments will be missing.  All runs were conducted using m5
+files, which contains this information.  We are working on a BAM2MBSV
+script that will convert BAM files, adding default values for missing
+information.